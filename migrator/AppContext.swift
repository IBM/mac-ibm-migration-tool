--- conflicted
+++ resolved
@@ -35,14 +35,7 @@
     ///     The `serverURL` can optionally include the `/mdm/ServerURL` suffix, and will be added if missing.
     /// - `reconPolicyID`: The policy ID required to run an inventory update via Jamf Self Service.
     /// This workflow is specifically designed for devices managed by Jamf Pro.
-<<<<<<< HEAD
-    static let mdmEnvironments: [ManagedEnvironment] = []
-=======
-    static let fallbackMdmEnvironments: [ManagedEnvironment] = [
-        ManagedEnvironment(name: "TestExample", serverURL: "https://test.url/mdm/ServerURL", reconPolicyID: "022"),
-        ManagedEnvironment(name: "ProdExample", serverURL: "https://prod.url/mdm/ServerURL", reconPolicyID: "033")
-    ]
->>>>>>> 70a7854d
+    static let fallbackMdmEnvironments: [ManagedEnvironment] = []
 
     /// Read the list of managed environments from UserDefaults with the
     static var mdmEnvironments: [ManagedEnvironment] {
@@ -63,9 +56,6 @@
     }
 
     /// Path the Jamf Self Service .app
-<<<<<<< HEAD
-    static let storePath: String = "<Store Path>"
-=======
     static let fallbackStorePath: String = "/Applications/Company Self Service.app"
 
     /// Returns the path to the Jamf Self Service .app configured on the user's device OR the fallbackStorePath
@@ -75,7 +65,6 @@
         let jamfSelfServicePath = jamfUserDefaults?.string(forKey: "self_service_app_path")
         return jamfSelfServicePath ?? fallbackStorePath
     }
->>>>>>> 70a7854d
 
     /// A URL to redirect users to setup instructions if the app detects the device is not managed by MDM.
     static let enrollmentRedirectionLink: String = "<Enrollment Redirection Link>"
